--- conflicted
+++ resolved
@@ -672,13 +672,18 @@
             self.current_finger_count = finger_count
             
             # Determine target knob
+            # Determine target knob
             target_knob = None
+            if ext_flags.get('index', False) and not ext_flags.get('middle', False) and not ext_flags.get('ring', False) and not ext_flags.get('pinky', False):
             if ext_flags.get('index', False) and not ext_flags.get('middle', False) and not ext_flags.get('ring', False) and not ext_flags.get('pinky', False):
                 target_knob = 'filter'  # 1 finger: index only
             elif ext_flags.get('index', False) and ext_flags.get('middle', False) and not ext_flags.get('ring', False) and not ext_flags.get('pinky', False):
+            elif ext_flags.get('index', False) and ext_flags.get('middle', False) and not ext_flags.get('ring', False) and not ext_flags.get('pinky', False):
                 target_knob = 'low'     # 2 fingers: index + middle
             elif ext_flags.get('index', False) and ext_flags.get('middle', False) and ext_flags.get('ring', False) and not ext_flags.get('pinky', False):
+            elif ext_flags.get('index', False) and ext_flags.get('middle', False) and ext_flags.get('ring', False) and not ext_flags.get('pinky', False):
                 target_knob = 'mid'     # 3 fingers: index + middle + ring
+            elif ext_flags.get('index', False) and ext_flags.get('middle', False) and ext_flags.get('ring', False) and ext_flags.get('pinky', False):
             elif ext_flags.get('index', False) and ext_flags.get('middle', False) and ext_flags.get('ring', False) and ext_flags.get('pinky', False):
                 target_knob = 'high'    # 4 fingers: index + middle + ring + pinky
             
@@ -789,13 +794,18 @@
             prev_active = self.active_knob2
             
             # Determine target knob
+            # Determine target knob
             target_knob = None
+            if ext_flags.get('index', False) and not ext_flags.get('middle', False) and not ext_flags.get('ring', False) and not ext_flags.get('pinky', False):
             if ext_flags.get('index', False) and not ext_flags.get('middle', False) and not ext_flags.get('ring', False) and not ext_flags.get('pinky', False):
                 target_knob = 'filter'  # 1 finger: index only
             elif ext_flags.get('index', False) and ext_flags.get('middle', False) and not ext_flags.get('ring', False) and not ext_flags.get('pinky', False):
+            elif ext_flags.get('index', False) and ext_flags.get('middle', False) and not ext_flags.get('ring', False) and not ext_flags.get('pinky', False):
                 target_knob = 'low'     # 2 fingers: index + middle
             elif ext_flags.get('index', False) and ext_flags.get('middle', False) and ext_flags.get('ring', False) and not ext_flags.get('pinky', False):
+            elif ext_flags.get('index', False) and ext_flags.get('middle', False) and ext_flags.get('ring', False) and not ext_flags.get('pinky', False):
                 target_knob = 'mid'     # 3 fingers: index + middle + ring
+            elif ext_flags.get('index', False) and ext_flags.get('middle', False) and ext_flags.get('ring', False) and ext_flags.get('pinky', False):
             elif ext_flags.get('index', False) and ext_flags.get('middle', False) and ext_flags.get('ring', False) and ext_flags.get('pinky', False):
                 target_knob = 'high'    # 4 fingers: index + middle + ring + pinky
             
@@ -965,119 +975,7 @@
     
     def draw_dj_interface(self, frame):
         """Draw DJ control interface with MIDI status"""
-<<<<<<< HEAD
-        _, width = frame.shape[:2]
-        
-        # DJ Interface positioned on the left side (Deck 1)
-        interface_x = 20  # Wider box for more space
-        interface_y = 30
-        
-        # Background
-        cv2.rectangle(frame, (interface_x - 10, interface_y - 10), 
-                     (interface_x + 440, interface_y + 340), (40, 40, 40), -1)
-        cv2.rectangle(frame, (interface_x - 10, interface_y - 10), 
-                     (interface_x + 440, interface_y + 340), (255, 255, 255), 2)
-        
-        # Title
-        cv2.putText(frame, "AI DJ CONTROL + MIDI", (interface_x, interface_y + 15), 
-                   cv2.FONT_HERSHEY_SIMPLEX, 0.6, (255, 255, 255), 2)
-        
-        # MIDI Status
-        y_pos = interface_y + 35
-        midi_status = "CONNECTED" if self.midi_enabled else "DISCONNECTED"
-        midi_color = (0, 255, 0) if self.midi_enabled else (0, 0, 255)
-        cv2.putText(frame, f"MIDI: {midi_status}", (interface_x, y_pos), 
-                   cv2.FONT_HERSHEY_SIMPLEX, 0.5, midi_color, 1)
-        
-        # Gesture info
-        y_pos += 25
-        finger_text = f"Fingers: {self.current_finger_count}"
-        cv2.putText(frame, finger_text, (interface_x, y_pos), 
-                   cv2.FONT_HERSHEY_SIMPLEX, 0.5, (0, 255, 255), 1)
-        
-        y_pos += 20
-        active_text = f"Active: {self.active_knob or 'None'}"
-        cv2.putText(frame, active_text, (interface_x, y_pos), 
-                   cv2.FONT_HERSHEY_SIMPLEX, 0.5, (0, 255, 0), 1)
-        
-        y_pos += 20
-        thumbs_up_text = f"Thumbs Up: {'YES' if self.thumbs_up_detected else 'NO'}"
-        thumbs_up_color = (0, 255, 0) if self.thumbs_up_detected else (128, 128, 128)
-        cv2.putText(frame, thumbs_up_text, (interface_x, y_pos), 
-                   cv2.FONT_HERSHEY_SIMPLEX, 0.5, thumbs_up_color, 1)
-        
-        y_pos += 20
-        rockstar_text = f"Rockstar: {'YES' if self.effect1_detected else 'NO'}"
-        rockstar_color = (0, 215, 255) if self.effect1_detected else (128, 128, 128)
-        cv2.putText(frame, rockstar_text, (interface_x, y_pos), 
-                   cv2.FONT_HERSHEY_SIMPLEX, 0.5, rockstar_color, 1)
-        
-        y_pos += 20
-        gesture_text = f"Gesture: {'Active' if self.gesture_active else 'Inactive'}"
-        cv2.putText(frame, gesture_text, (interface_x, y_pos), 
-                   cv2.FONT_HERSHEY_SIMPLEX, 0.5, (0, 255, 0) if self.gesture_active else (255, 100, 100), 1)
-        
-        # Volume gesture overlay
-        y_pos += 20
-        pinch_text = f"Thumb+Index Touch: {'YES' if self.volume_touching else 'NO'}"
-        pinch_color = (0, 255, 0) if self.volume_touching else (128, 128, 128)
-        cv2.putText(frame, pinch_text, (interface_x, y_pos), 
-                   cv2.FONT_HERSHEY_SIMPLEX, 0.5, pinch_color, 1)
-        y_pos += 20
-        cv2.putText(frame, f"Touch Dist: {self.volume_distance_px:.0f}px", (interface_x, y_pos), 
-                   cv2.FONT_HERSHEY_SIMPLEX, 0.5, (255, 255, 255), 1)
-        
-        # Volume value and bar (0..1)
-        y_pos += 20
-        cv2.putText(frame, f"Volume: {self.volume:.2f}", (interface_x, y_pos), 
-                   cv2.FONT_HERSHEY_SIMPLEX, 0.5, (255, 255, 255), 1)
-        
-        bar_x = interface_x + 120
-        bar_y = y_pos - 10
-        bar_width = 140
-        bar_height = 10
-        # Background
-        cv2.rectangle(frame, (bar_x, bar_y), (bar_x + bar_width, bar_y + bar_height), (80, 80, 80), -1)
-        # Fill
-        fill_width = int(self.volume * bar_width)
-        fill_color = (0, 200, 0) if self.volume_touching else (160, 160, 160)
-        if fill_width > 0:
-            cv2.rectangle(frame, (bar_x, bar_y), (bar_x + fill_width, bar_y + bar_height), fill_color, -1)
-        # Border
-        cv2.rectangle(frame, (bar_x, bar_y), (bar_x + bar_width, bar_y + bar_height), (255, 255, 255), 1)
-        
-        # Show current pointer angle
-        if hasattr(self, 'current_pointer_angle'):
-            y_pos += 20
-            angle_text = f"Angle: {self.current_pointer_angle:.1f}°"
-            cv2.putText(frame, angle_text, (interface_x, y_pos), 
-                       cv2.FONT_HERSHEY_SIMPLEX, 0.5, (255, 255, 255), 1)
-        
-        # Draw knobs with MIDI CC info
-        y_pos += 40
-        knob_colors = {
-            'filter': (255, 255, 0),  # Yellow
-            'low': (0, 255, 0),       # Green  
-            'mid': (0, 165, 255),     # Orange
-            'high': (0, 0, 255)       # Red
-        }
-        
-        finger_mapping = {
-            'filter': '1F',
-            'low': '2F', 
-            'mid': '3F',
-            'high': '4F'
-        }
-        
-        cc_mapping = {
-            'filter': 'CC1',
-            'low': 'CC2',
-            'mid': 'CC3',
-            'high': 'CC4'
-        }
-=======
         height, width = frame.shape[:2]
->>>>>>> fbf0410e
         
         # Suppressed legacy debug panels; animated, gesture-driven overlays follow below
         
